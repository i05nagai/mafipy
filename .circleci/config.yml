--- conflicted
+++ resolved
@@ -40,12 +40,9 @@
               ls -la
               ls -la /root/project
               bash ci/circle_ci/deployment.sh /root/project
-<<<<<<< HEAD
       - add_ssh_keys:
           fingerprints:
             - "bd:66:6a:e6:b5:9b:69:80:7e:b2:b6:91:3e:69:75:8b"
-=======
->>>>>>> a3deaa2f
 workflows:
   version: 2
   default:
